--- conflicted
+++ resolved
@@ -19,12 +19,8 @@
 import torch
 import torch.nn as nn
 
-<<<<<<< HEAD
-from sglang.srt.utils import is_cuda_available, is_gpu_available
-=======
 from sglang.srt.custom_op import CustomOp
-from sglang.srt.utils import is_cuda
->>>>>>> 3f57b00a
+from sglang.srt.utils import is_cuda, is_gpu_available
 
 _is_cuda = is_cuda()
 
